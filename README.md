# FoRL

A library for for First-order Reinforcement Learning algorithms.

In a world dominated by Policy Gradients based approaches, we have created a library that attempts to learn policies via First-Order Gradients (FOG). Also known as path-wise gradients or the reparametarization trick. Why? FOGs are knwon to have lower variance which translates more efficient learning but they are also don't perform very well with dicontinuous loss landscapes.

Applications:

- Differentiable simulation
- Model-based RL
- World models

## Installation

Tested only on Ubuntu 22.04. Requires Python, conda and an Nvidia GPU with >12GB VRAM.

1. `git clone --recursive git@github.com:pairlab/FoRL.git`
2. `cd FoWM`
3. `conda env create -f environment.yaml`
4. `ln -s $CONDA_PREFIX/lib $CONDA_PREFIX/lib64` (hack to get CUDA to work inside conda)
5. `pip install -e .`

## Examples

### Dflex

One of the first differentiable simulations for robotics. First proposed with the [SHAC algorithm](https://short-horizon-actor-critic.github.io/) but is now depricated.

```
cd scripts
conda activate forl
python train_dflex.py env=dflex_ant
```

The script is fully configured and usable with [hydra](https://hydra.cc/docs/intro/).

### Warp

The successor of dflex, warp is Nvidia's current effort to create a universal differentiable simulation.

TODO examples

## Gym interface

We try to comply with the normnal [gym interface](https://www.gymlibrary.dev/api/core/) but due to the nature of FOG methods, we cannot do that fully. As such we require gym envs passed to our algorithms to:

- `s, r, d, info = env.step(a)` must accept and return PyTorch Tensors and maintain gradients through the funciton
- The `info` dict must contain `termination` and `truncation` key-value pairs. Our libtary does not use the `d` done flag.
- `env.reset(grad=True)` must accept an optional kwarg `grad` which if true resets the gradient graph but does not reset the enviuronment

[Example implementation of this interface](https://github.com/imgeorgiev/DiffRL/blob/main/dflex/dflex/envs/dflex_env.py)

## Current algorithms

* [Short Horizon Actor Critic (SHAC)](https://short-horizon-actor-critic.github.io/)
<<<<<<< HEAD
=======
* [Adaptive Horizon Actor Critic (SHAC)](https://adaptive-horizon-actor-critic.github.io/)


## Notes

- Due to the nature of GPU acceleration, it is impossible to currently impossible to guarantee deterministic experiments. You can make them "less random" by using `seeding(seed, True)` but that slows down GPUs.

## TODOs

- [x] Upgrade python version
- [x] Vectorize critic
- [x] Try Mish activation - helps
- [x] Try stop gradient on actor - hurts 
- [x] Try regressing values - hurts
- [x] Try return normalization - stabler
- [x] Tune critic grad norm - higher values seem to help
- [x] Verify safe/load
- [ ] Think about simplified gym interface that is compatible with rl_games
- [x] More dflex examples
- [ ] Add warp support
- [x] Add AHAC algorithm
- [ ] Try smooth reward functions




## Further references
>>>>>>> daac1e90
<|MERGE_RESOLUTION|>--- conflicted
+++ resolved
@@ -53,33 +53,9 @@
 ## Current algorithms
 
 * [Short Horizon Actor Critic (SHAC)](https://short-horizon-actor-critic.github.io/)
-<<<<<<< HEAD
-=======
 * [Adaptive Horizon Actor Critic (SHAC)](https://adaptive-horizon-actor-critic.github.io/)
 
 
 ## Notes
 
 - Due to the nature of GPU acceleration, it is impossible to currently impossible to guarantee deterministic experiments. You can make them "less random" by using `seeding(seed, True)` but that slows down GPUs.
-
-## TODOs
-
-- [x] Upgrade python version
-- [x] Vectorize critic
-- [x] Try Mish activation - helps
-- [x] Try stop gradient on actor - hurts 
-- [x] Try regressing values - hurts
-- [x] Try return normalization - stabler
-- [x] Tune critic grad norm - higher values seem to help
-- [x] Verify safe/load
-- [ ] Think about simplified gym interface that is compatible with rl_games
-- [x] More dflex examples
-- [ ] Add warp support
-- [x] Add AHAC algorithm
-- [ ] Try smooth reward functions
-
-
-
-
-## Further references
->>>>>>> daac1e90
